$:.unshift File.expand_path("../../", File.dirname(__FILE__)) # load from jekyll-import/lib
require 'jekyll/command'
require 'jekyll-import'

module Jekyll
  module Commands
    class Import < Command
      IMPORTERS = {
        :csv => 'CSV',
        :drupal6 => 'Drupal6',
        :drupal7 => 'Drupal7',
        :enki => 'Enki',
        :joomla => 'Joomla',
        :jrnl => 'Jrnl',
        :ghost => 'Ghost',
        :google_reader => 'GoogleReader',
        :marley => 'Marley',
        :mephisto => 'Mephisto',
        :mt => 'MT',
        :posterous => 'Posterous',
        :rss => 'RSS',
        :s9y => 'S9Y',
        :textpattern => 'TextPattern',
        :tumblr => 'Tumblr',
        :typo => 'Typo',
        :wordpress => 'WordPress',
        :wordpressdotcom => 'WordpressDotCom',
<<<<<<< HEAD
=======
        :behance => 'Behance'
>>>>>>> 33cff997
      }

      def self.abort_on_invalid_migrator(migrator)
        msg = "Sorry, '#{migrator}' isn't a valid migrator. Valid choices:\n"
        IMPORTERS.keys.each do |k, v|
          msg += "* #{k}\n"
        end
        abort msg
      end

      def self.process(migrator, options)
        migrator = migrator.to_s.downcase

        if IMPORTERS.keys.include?(migrator.to_sym)
          if JekyllImport::Importers.const_defined?(IMPORTERS[migrator.to_sym])
            klass = JekyllImport::Importers.const_get(IMPORTERS[migrator.to_sym])
            klass.run(options.__hash__)
          end
        else
          abort_on_invalid_migrator(migrator)
        end
      end
    end
  end
end<|MERGE_RESOLUTION|>--- conflicted
+++ resolved
@@ -25,10 +25,7 @@
         :typo => 'Typo',
         :wordpress => 'WordPress',
         :wordpressdotcom => 'WordpressDotCom',
-<<<<<<< HEAD
-=======
         :behance => 'Behance'
->>>>>>> 33cff997
       }
 
       def self.abort_on_invalid_migrator(migrator)
